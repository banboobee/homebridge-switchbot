--- conflicted
+++ resolved
@@ -57,11 +57,8 @@
     "@homebridge/plugin-ui-utils": "^0.0.19",
     "axios": "^0.26.1",
     "rxjs": "^7.5.5",
-<<<<<<< HEAD
-    "async-mqtt": "^2.6.2"
-=======
+    "async-mqtt": "^2.6.2",
     "fakegato-history": "^0.6.3"
->>>>>>> b56baa14
   },
   "devDependencies": {
     "@types/node": "^17.0.23",
